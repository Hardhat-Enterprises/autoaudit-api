from fastapi import FastAPI, HTTPException, Request
from fastapi.middleware.cors import CORSMiddleware
from fastapi.middleware.trustedhost import TrustedHostMiddleware
from fastapi.middleware.gzip import GZipMiddleware
from fastapi.responses import JSONResponse
from app.core.config import settings
<<<<<<< HEAD
from app.api.v1 import auth, cache
from app.api.v1.graph import router as graph_router 
from app.api.middleware.cache_middleware import CacheMiddleware  
=======
from app.api.v1 import health
from app.api.v1 import auth
>>>>>>> f56783ed
from app.utils.logger import logger


def create_app() -> FastAPI:
    app = FastAPI(
        title=settings.APP_NAME,
        description="Automated Microsoft 365 compliance assessment tool",
        version=settings.VERSION,
        docs_url="/docs" if settings.DEBUG else None,
        redoc_url="/redoc" if settings.DEBUG else None,
    )

    configure_middleware(app, settings)
    configure_routing(app, settings)
    configure_exception_handlers(app)
    

    return app


def configure_middleware(app: FastAPI, settings):
    # CORS middleware
    app.add_middleware(
        CORSMiddleware,
        allow_origins=settings.ALLOWED_ORIGINS,
        allow_credentials=True,
        allow_methods=["*"],
        allow_headers=["*"],
    )

    # Caches GET responses; keep enabled for /graph/* and any other GETs
    app.add_middleware(CacheMiddleware)

    # Trusted host middleware
    app.add_middleware(
        TrustedHostMiddleware,
        allowed_hosts=settings.ALLOWED_HOSTS,
    )

    # GZip compression middleware
    app.add_middleware(GZipMiddleware, minimum_size=1000)


def configure_routing(app: FastAPI, settings):
    # ----------------------------
    # Authentication endpoints
    # ----------------------------
    app.include_router(
        auth.router,
        prefix=f"{settings.API_PREFIX}/auth",
        tags=["Authentication"],
        responses={404: {"description": "Not found"}},
    )
    # Health endpoints
    app.include_router(
        health.router,
        prefix=f"{settings.API_PREFIX}",
        tags=["Health"],
        responses={404: {"description": "Not found"}},
        
        )

  
    # Graph API endpoints
    # Mounted under /api/v1/graph/*
    app.include_router(
        graph_router,
        prefix=f"{settings.API_PREFIX}/graph",
        tags=["Graph API"],
    )

 
    # Cache endpoints 
    # /api/v1/cache/status, /api/v1/cache/clear, /api/v1/cache/stats
    app.include_router(
        cache.router,
        prefix=f"{settings.API_PREFIX}/cache",
        tags=["Cache"],
    )


def configure_exception_handlers(app: FastAPI):
    @app.exception_handler(HTTPException)
    async def http_exception_handler(request: Request, exc: HTTPException):
        """Handle HTTP exceptions."""
        logger.warning(
            "HTTP exception occurred",
            path=request.url.path,
            method=request.method,
            status_code=exc.status_code,
            detail=exc.detail,
        )
        return JSONResponse(
            status_code=exc.status_code,
            content={"error": exc.detail, "status_code": exc.status_code},
        )

    @app.exception_handler(Exception)
    async def global_exception_handler(request: Request, exc: Exception):
        """Handle global exceptions."""
        logger.error(
            "Unhandled exception occurred",
            path=request.url.path,
            method=request.method,
            error=str(exc),
            exc_info=True,
        )
        return JSONResponse(
            status_code=500,
            content={"error": "Internal server error", "status_code": 500},
        )



def configure_endpoints(app: FastAPI):
    @app.get("/")
    async def root():
        """Root endpoint."""
        return {
            "message": "AutoAudit API",
            "version": settings.VERSION,
            "docs": "/docs" if settings.DEBUG else None,
        }

    @app.get("/health")
    async def health_check():
        """Health check endpoint."""
        return {"status": "healthy", "version": settings.VERSION}


# App entrypoint
app = create_app()<|MERGE_RESOLUTION|>--- conflicted
+++ resolved
@@ -3,15 +3,11 @@
 from fastapi.middleware.trustedhost import TrustedHostMiddleware
 from fastapi.middleware.gzip import GZipMiddleware
 from fastapi.responses import JSONResponse
+
 from app.core.config import settings
-<<<<<<< HEAD
-from app.api.v1 import auth, cache
-from app.api.v1.graph import router as graph_router 
+from app.api.v1 import auth, cache, health
+from app.api.v1.graph import router as graph_router  
 from app.api.middleware.cache_middleware import CacheMiddleware  
-=======
-from app.api.v1 import health
-from app.api.v1 import auth
->>>>>>> f56783ed
 from app.utils.logger import logger
 
 
