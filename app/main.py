from fastapi import FastAPI, HTTPException, Request
from fastapi.middleware.cors import CORSMiddleware
from fastapi.middleware.trustedhost import TrustedHostMiddleware
from fastapi.middleware.gzip import GZipMiddleware
from fastapi.responses import JSONResponse

from app.core.config import settings
from app.api.v1 import auth
from app.utils.logger import logger
<<<<<<< HEAD
from app.api.v1 import cache
from app.api.middleware.cache_middleware import CacheMiddleware
from app.api.v1.graph import router as graph_router

=======
from app.api.v1 import graph
>>>>>>> 807de4f8


def create_app() -> FastAPI:
    app = FastAPI(
        title=settings.APP_NAME,
        description="Automated Microsoft 365 compliance assessment tool",
        version=settings.VERSION,
        docs_url="/docs" if settings.DEBUG else None,
        redoc_url="/redoc" if settings.DEBUG else None,
    )

    configure_middleware(app, settings)
    configure_routing(app, settings)
    configure_exception_handlers(app)
    configure_endpoints(app)

    return app


def configure_middleware(app: FastAPI, settings):
    # CORS middleware
    app.add_middleware(
        CORSMiddleware,
        allow_origins=settings.ALLOWED_ORIGINS,
        allow_credentials=True,
        allow_methods=["*"],
        allow_headers=["*"],
    )
    app.add_middleware(CacheMiddleware)
    # Trusted host middleware
    app.add_middleware(
        TrustedHostMiddleware,
        allowed_hosts=settings.ALLOWED_HOSTS,
    )

    # GZip compression middleware
    app.add_middleware(GZipMiddleware, minimum_size=1000)


def configure_routing(app: FastAPI, settings):
    # Authentication endpoints
    app.include_router(
        auth.router,
        prefix=f"{settings.API_PREFIX}/auth",
        tags=["Authentication"],
        responses={404: {"description": "Not found"}},
    )

     # Graph API endpoints
    app.include_router(
        graph.router,
        prefix=f"{settings.API_PREFIX}/graph",
        tags=["Graph API"],
        responses={404: {"description": "Not found & Unsuccessfull"}}, #need to change this later
    )


def configure_exception_handlers(app: FastAPI):
    @app.exception_handler(HTTPException)
    async def http_exception_handler(request: Request, exc: HTTPException):
        """Handle HTTP exceptions."""
        logger.warning(
            "HTTP exception occurred",
            path=request.url.path,
            method=request.method,
            status_code=exc.status_code,
            detail=exc.detail,
        )
        return JSONResponse(
            status_code=exc.status_code,
            content={"error": exc.detail, "status_code": exc.status_code},
        )

    @app.exception_handler(Exception)
    async def global_exception_handler(request: Request, exc: Exception):
        """Handle global exceptions."""
        logger.error(
            "Unhandled exception occurred",
            path=request.url.path,
            method=request.method,
            error=str(exc),
            exc_info=True,
        )
        return JSONResponse(
            status_code=500,
            content={"error": "Internal server error", "status_code": 500},
        )


def configure_endpoints(app: FastAPI):
    @app.get("/")
    async def root():
        """Root endpoint."""
        return {
            "message": "AutoAudit API",
            "version": settings.VERSION,
            "docs": "/docs" if settings.DEBUG else None,
        }

    @app.get("/health")
    async def health_check():
        """Health check endpoint."""
        return {
            "status": "healthy",
            "version": settings.VERSION,
        }
    
def configure_routing(app: FastAPI, settings):
    # Authentication endpoints
    app.include_router(
        auth.router,
        prefix=f"{settings.API_PREFIX}/auth",
        tags=["Authentication"],
        responses={404: {"description": "Not found"}},
    )
  
    # Cache endpoints
    app.include_router(
        cache.router,
        prefix=f"{settings.API_PREFIX}/cache",
        tags=["Cache"],
    )

<<<<<<< HEAD
    app.include_router(
        graph_router,
        prefix=f"{settings.API_PREFIX}",
        tags=["Graph"],
    )    

app = create_app()
=======
# At the very bottom of main.py
app = create_app()
>>>>>>> 807de4f8
<|MERGE_RESOLUTION|>--- conflicted
+++ resolved
@@ -5,16 +5,10 @@
 from fastapi.responses import JSONResponse
 
 from app.core.config import settings
-from app.api.v1 import auth
+from app.api.v1 import auth, cache
+from app.api.v1.graph import router as graph_router 
+from app.api.middleware.cache_middleware import CacheMiddleware  
 from app.utils.logger import logger
-<<<<<<< HEAD
-from app.api.v1 import cache
-from app.api.middleware.cache_middleware import CacheMiddleware
-from app.api.v1.graph import router as graph_router
-
-=======
-from app.api.v1 import graph
->>>>>>> 807de4f8
 
 
 def create_app() -> FastAPI:
@@ -43,7 +37,10 @@
         allow_methods=["*"],
         allow_headers=["*"],
     )
+
+    # Caches GET responses; keep enabled for /graph/* and any other GETs
     app.add_middleware(CacheMiddleware)
+
     # Trusted host middleware
     app.add_middleware(
         TrustedHostMiddleware,
@@ -55,7 +52,9 @@
 
 
 def configure_routing(app: FastAPI, settings):
+    # ----------------------------
     # Authentication endpoints
+    # ----------------------------
     app.include_router(
         auth.router,
         prefix=f"{settings.API_PREFIX}/auth",
@@ -63,12 +62,22 @@
         responses={404: {"description": "Not found"}},
     )
 
-     # Graph API endpoints
+  
+    # Graph API endpoints
+    # Mounted under /api/v1/graph/*
     app.include_router(
-        graph.router,
+        graph_router,
         prefix=f"{settings.API_PREFIX}/graph",
         tags=["Graph API"],
-        responses={404: {"description": "Not found & Unsuccessfull"}}, #need to change this later
+    )
+
+ 
+    # Cache endpoints 
+    # /api/v1/cache/status, /api/v1/cache/clear, /api/v1/cache/stats
+    app.include_router(
+        cache.router,
+        prefix=f"{settings.API_PREFIX}/cache",
+        tags=["Cache"],
     )
 
 
@@ -117,36 +126,8 @@
     @app.get("/health")
     async def health_check():
         """Health check endpoint."""
-        return {
-            "status": "healthy",
-            "version": settings.VERSION,
-        }
-    
-def configure_routing(app: FastAPI, settings):
-    # Authentication endpoints
-    app.include_router(
-        auth.router,
-        prefix=f"{settings.API_PREFIX}/auth",
-        tags=["Authentication"],
-        responses={404: {"description": "Not found"}},
-    )
-  
-    # Cache endpoints
-    app.include_router(
-        cache.router,
-        prefix=f"{settings.API_PREFIX}/cache",
-        tags=["Cache"],
-    )
+        return {"status": "healthy", "version": settings.VERSION}
 
-<<<<<<< HEAD
-    app.include_router(
-        graph_router,
-        prefix=f"{settings.API_PREFIX}",
-        tags=["Graph"],
-    )    
 
-app = create_app()
-=======
-# At the very bottom of main.py
-app = create_app()
->>>>>>> 807de4f8
+# App entrypoint
+app = create_app()