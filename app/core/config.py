--- conflicted
+++ resolved
@@ -40,7 +40,6 @@
         description="Base URL for Microsoft Graph API",
     )
 
-<<<<<<< HEAD
     # Database (needed by health checks)
     DATABASE_URL: Optional[str] = Field(
         default=None,
@@ -104,14 +103,12 @@
         return v
 
     
-=======
     #Dev Proxy (Local Testing Proxy for now)
     DEV_PROXY_URL: Optional[str] = Field(
         default=None,
         description="Dev Proxy URL for local testing (e.g., http://localhost:8000)"
     )
 
->>>>>>> 807de4f8
     class Config:
         """Pydantic configuration."""
 
